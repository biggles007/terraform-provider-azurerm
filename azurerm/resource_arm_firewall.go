--- conflicted
+++ resolved
@@ -288,11 +288,7 @@
 					ID: utils.String(subnetId),
 				},
 				PublicIPAddress: &network.SubResource{
-<<<<<<< HEAD
-					ID: utils.String(intPubID),
-=======
 					ID: utils.String(pubID),
->>>>>>> 816c5a83
 				},
 			},
 		}
