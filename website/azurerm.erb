--- conflicted
+++ resolved
@@ -338,15 +338,11 @@
                   <a href="/docs/providers/azurerm/r/api_management_group_user.html">azurerm_api_management_group_user</a>
                 </li>
 
-<<<<<<< HEAD
                 <li<%= sidebar_current("docs-azurerm-resource-api-management-logger") %>>
                   <a href="/docs/providers/azurerm/r/api_management_logger.html">azurerm_api_management_logger</a>
                 </li>
 
-                <li<%= sidebar_current("docs-azurerm-resource-api-management-product") %>>
-=======
                 <li<%= sidebar_current("docs-azurerm-resource-api-management-product-x") %>>
->>>>>>> a51fddf8
                   <a href="/docs/providers/azurerm/r/api_management_product.html">azurerm_api_management_product</a>
                 </li>
 
