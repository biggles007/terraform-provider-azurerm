--- conflicted
+++ resolved
@@ -222,12 +222,8 @@
 	PrivateDnsResolver    *dnsresolver.Client
 	Purview               *purview.Client
 	RecoveryServices      *recoveryServices.Client
-<<<<<<< HEAD
 	RedHatOpenshift       *redhatopenshift.Client
-	Redis                 *redis.Client
-=======
 	Redis                 *redis_v2021_06_01.Client
->>>>>>> 80b775be
 	RedisEnterprise       *redisenterprise.Client
 	Relay                 *relay.Client
 	Resource              *resource.Client
