--- conflicted
+++ resolved
@@ -204,10 +204,7 @@
 			if err != nil {
 				return fmt.Errorf("deleting DisksPool iscsi target %q: %+v", id.ID(), err)
 			}
-<<<<<<< HEAD
-
-=======
->>>>>>> 931ff2ed
+
 			//lintignore:R006
 			return pluginsdk.Retry(metadata.ResourceData.Timeout(pluginsdk.TimeoutDelete), func() *resource.RetryError {
 				return d.retryError("waiting for deletion of DisksPool iscsi target", id.ID(), future.Poller.PollUntilDone())
